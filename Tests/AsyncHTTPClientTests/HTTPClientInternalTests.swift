--- conflicted
+++ resolved
@@ -960,7 +960,6 @@
         XCTAssertNoThrow(try task.wait())
     }
 
-<<<<<<< HEAD
     func testConnectErrorCalloutOnCorrectEL() throws {
         class TestDelegate: HTTPClientResponseDelegate {
             typealias Response = Void
@@ -998,7 +997,8 @@
         let task = client.execute(request: request, delegate: delegate, eventLoop: .init(.testOnly_exact(channelOn: el2, delegateOn: el1)))
         XCTAssertThrowsError(try task.wait())
         XCTAssertTrue(delegate.receivedError)
-=======
+    }
+
     func testInternalRequestURI() throws {
         let request1 = try Request(url: "https://someserver.com:8888/some/path?foo=bar")
         XCTAssertEqual(request1.kind, .host)
@@ -1024,6 +1024,5 @@
         XCTAssertEqual(request5.kind, .unixSocket(.https_unix))
         XCTAssertEqual(request5.socketPath, "/tmp/file")
         XCTAssertEqual(request5.uri, "/file/path")
->>>>>>> ec48f4f1
     }
 }